import express from "express";
import mongoose from "mongoose";
import cors from "cors";
import dotenv from "dotenv";
import bcrypt from "bcryptjs";
import jwt from "jsonwebtoken";
import multer from "multer";
import { fileURLToPath } from "url";
import { dirname, join } from "path";
import fs from "fs";

const __filename = fileURLToPath(import.meta.url);
const __dirname = dirname(__filename);

// Create uploads directory if it doesn't exist
const uploadsDir = join(__dirname, "uploads");
if (!fs.existsSync(uploadsDir)) {
  fs.mkdirSync(uploadsDir, { recursive: true });
}

dotenv.config();

const app = express();
app.use(cors());
app.use(express.json());

// Serve uploaded files statically
app.use("/uploads", express.static(join(__dirname, "uploads")));

// MongoDB Connection with retry logic
const connectWithRetry = async () => {
  const maxRetries = 5;
  const retryDelay = 5000; // 5 seconds
  let currentRetry = 0;

  while (currentRetry < maxRetries) {
    try {
      await mongoose.connect(process.env.MONGODB_URI, {
        retryWrites: true,
        w: "majority",
        maxPoolSize: 10,
      });
      console.log("Connected to MongoDB Atlas successfully");
      break;
    } catch (err) {
      currentRetry++;
      console.error(
        `MongoDB connection attempt ${currentRetry} failed:`,
        err.message
      );
      if (currentRetry === maxRetries) {
        console.error("Failed to connect to MongoDB after maximum retries");
        process.exit(1);
      }
      await new Promise((resolve) => setTimeout(resolve, retryDelay));
    }
  }
};

connectWithRetry();

// Handle MongoDB connection errors
mongoose.connection.on("error", (err) => {
  console.error("MongoDB connection error:", err);
});

mongoose.connection.on("disconnected", () => {
  console.log("MongoDB disconnected. Attempting to reconnect...");
  connectWithRetry();
});

// Health check endpoint
app.get("/api/health", (req, res) => {
  const isConnected = mongoose.connection.readyState === 1;
  res.json({
    status: isConnected ? "connected" : "disconnected",
    message: isConnected
      ? "Connected to MongoDB Atlas"
      : "Database connection failed",
  });
});

// User Schema
const userSchema = new mongoose.Schema({
  username: { type: String, required: true, unique: true },
  password: { type: String, required: true },
  isAdmin: { type: Boolean, default: false },
  likedSongs: [{ type: mongoose.Schema.Types.ObjectId, ref: "Song" }],
});

const User = mongoose.model("User", userSchema);

// Song Schema
const songSchema = new mongoose.Schema({
  title: { type: String, required: true },
  artist: { type: String, required: true },
  audioUrl: { type: String, required: true },
  imageUrl: {
    type: String,
    default:
      "https://images.unsplash.com/photo-1470225620780-dba8ba36b745?w=800&auto=format&fit=crop&q=60&ixlib=rb-4.0.3&ixid=M3wxMjA3fDB8MHxzZWFyY2h8Mnx8bXVzaWN8ZW58MHx8MHx8fDA%3D",
  },
  uploadedBy: { type: mongoose.Schema.Types.ObjectId, ref: "User" },
  likes: { type: Number, default: 0 },
  createdAt: { type: Date, default: Date.now },
});

// Add text index for search
songSchema.index({ title: "text", artist: "text" });

const Song = mongoose.model("Song", songSchema);

// Multer configuration for file uploads
const storage = multer.diskStorage({
  destination: (req, file, cb) => {
    cb(null, uploadsDir);
  },
  filename: (req, file, cb) => {
    const timestamp = Date.now();
    const sanitizedFilename = file.originalname.replace(/[^a-zA-Z0-9.]/g, "_");
    cb(null, `${timestamp}-${sanitizedFilename}`);
  },
});

// File filter
const fileFilter = (req, file, cb) => {
  if (file.fieldname === "audio" && file.mimetype.startsWith("audio/")) {
    cb(null, true);
  } else if (file.fieldname === "image" && file.mimetype.startsWith("image/")) {
    cb(null, true);
  } else {
    cb(new Error("Invalid file type"), false);
  }
};

const upload = multer({
  storage,
  fileFilter,
  limits: {
    fileSize: 10 * 1024 * 1024, // 10MB limit
  },
});

// Authentication Middleware
const auth = async (req, res, next) => {
  try {
    const token = req.header("Authorization").replace("Bearer ", "");
    const decoded = jwt.verify(
      token,
      process.env.JWT_SECRET || "your-secret-key"
    );
    const user = await User.findById(decoded.userId);

    if (!user) {
      throw new Error();
    }

    req.user = user;
    next();
  } catch (error) {
    res.status(401).send({ error: "Please authenticate." });
  }
};

// Admin Middleware
const adminAuth = async (req, res, next) => {
  try {
    if (!req.user.isAdmin) {
      throw new Error();
    }
    next();
  } catch (error) {
    res.status(403).send({ error: "Admin access required." });
  }
};

// Auth Routes
app.post("/api/register", async (req, res) => {
  try {
    const { username, password } = req.body;
    const hashedPassword = await bcrypt.hash(password, 8);
    const user = new User({ username, password: hashedPassword });
    await user.save();

    const token = jwt.sign(
      { userId: user._id },
      process.env.JWT_SECRET || "your-secret-key",
      { expiresIn: "24h" }
    );

    res.status(201).send({ user, token });
  } catch (error) {
    res
      .status(400)
      .send({ error: "Registration failed. Username might be taken." });
  }
});

app.post("/api/login", async (req, res) => {
  try {
    const { username, password } = req.body;
    const user = await User.findOne({ username });

    if (!user || !(await bcrypt.compare(password, user.password))) {
      throw new Error("Invalid login credentials");
    }

    const token = jwt.sign(
      { userId: user._id },
      process.env.JWT_SECRET || "your-secret-key",
      { expiresIn: "24h" }
    );

    res.send({ user, token });
  } catch (error) {
    res.status(400).send({ error: error.message });
  }
});

// Song Routes
const uploadFields = upload.fields([
  { name: "audio", maxCount: 1 },
  { name: "image", maxCount: 1 },
]);

app.post("/api/songs", auth, adminAuth, uploadFields, async (req, res) => {
  try {
    if (!req.files?.audio) {
      return res.status(400).send({ error: "No audio file provided" });
    }

    const { title, artist } = req.body;

    if (!title || !artist) {
      Object.values(req.files).forEach((files) => {
        files.forEach((file) => {
          fs.unlinkSync(file.path);
        });
      });
      return res.status(400).send({ error: "Title and artist are required" });
    }

    const song = new Song({
      title,
      artist,
<<<<<<< HEAD
      audioUrl: `https://sd-6ykp.onrender.com/uploads/${req.files.audio[0].filename}`,
      imageUrl: req.files.image
        ? `https://sd-6ykp.onrender.com/uploads/${req.files.image[0].filename}`
=======
      audioUrl: `http://localhost:${process.env.PORT || 3000}/uploads/${
        req.files.audio[0].filename
      }`,
      imageUrl: req.files.image
        ? `http://localhost:${process.env.PORT || 3000}/${
            req.files.image[0].filename
          }`
>>>>>>> 6ee16b6b
        : "https://images.unsplash.com/photo-1470225620780-dba8ba36b745?w=800&auto=format&fit=crop&q=60&ixlib=rb-4.0.3&ixid=M3wxMjA3fDB8MHxzZWFyY2h8Mnx8bXVzaWN8ZW58MHx8MHx8fDA%3D",
      uploadedBy: req.user._id,
    });

    await song.save();
    res.status(201).send(song);
  } catch (error) {
    if (req.files) {
      Object.values(req.files).forEach((files) => {
        files.forEach((file) => {
          try {
            fs.unlinkSync(file.path);
          } catch (unlinkError) {
            console.error("Error deleting file:", unlinkError);
          }
        });
      });
    }
    res.status(500).send({ error: error.message || "Error uploading song" });
  }
});

app.get("/api/songs", auth, async (req, res) => {
  try {
    const { search } = req.query;
    let query = {};

    if (search) {
      query = {
        $or: [
          { title: { $regex: search, $options: "i" } },
          { artist: { $regex: search, $options: "i" } },
        ],
      };
    }

    const songs = await Song.find(query).populate("uploadedBy", "username");
    const user = await User.findById(req.user._id);

    const songsWithLikeStatus = songs.map((song) => ({
      ...song.toObject(),
      isLiked: user.likedSongs.includes(song._id),
    }));

    res.send(songsWithLikeStatus);
  } catch (err) {
    res.status(500).send({ error: err.message || "Error fetching songs" });
  }
});

// Like/Unlike Routes
app.post("/api/songs/:id/like", auth, async (req, res) => {
  try {
    const song = await Song.findById(req.params.id);
    if (!song) {
      return res.status(404).send({ error: "Song not found" });
    }

    const user = await User.findById(req.user._id);
    const isLiked = user.likedSongs.includes(song._id);

    if (isLiked) {
      // Unlike
      await User.findByIdAndUpdate(req.user._id, {
        $pull: { likedSongs: song._id },
      });
      song.likes = Math.max(0, song.likes - 1);
    } else {
      // Like
      await User.findByIdAndUpdate(req.user._id, {
        $addToSet: { likedSongs: song._id },
      });
      song.likes += 1;
    }

    await song.save();
    res.send({ likes: song.likes, isLiked: !isLiked });
  } catch (error) {
    res
      .status(500)
      .send({ error: error.message || "Error updating like status" });
  }
});

// Error handling middleware
app.use((error, req, res, next) => {
  if (error instanceof multer.MulterError) {
    if (error.code === "LIMIT_FILE_SIZE") {
      return res
        .status(400)
        .send({ error: "File is too large. Maximum size is 10MB." });
    }
    return res.status(400).send({ error: error.message });
  }

  console.error("Server error:", error);
  res.status(500).send({ error: "Internal server error" });
});

const PORT = process.env.PORT || 3000;
app.listen(PORT, () => {
  console.log(`Server is running on port ${PORT}`);
});<|MERGE_RESOLUTION|>--- conflicted
+++ resolved
@@ -243,19 +243,13 @@
     const song = new Song({
       title,
       artist,
-<<<<<<< HEAD
-      audioUrl: `https://sd-6ykp.onrender.com/uploads/${req.files.audio[0].filename}`,
-      imageUrl: req.files.image
-        ? `https://sd-6ykp.onrender.com/uploads/${req.files.image[0].filename}`
-=======
       audioUrl: `http://localhost:${process.env.PORT || 3000}/uploads/${
         req.files.audio[0].filename
       }`,
       imageUrl: req.files.image
-        ? `http://localhost:${process.env.PORT || 3000}/${
+        ? `http://localhost:${process.env.PORT || 3000}/uploads/${
             req.files.image[0].filename
           }`
->>>>>>> 6ee16b6b
         : "https://images.unsplash.com/photo-1470225620780-dba8ba36b745?w=800&auto=format&fit=crop&q=60&ixlib=rb-4.0.3&ixid=M3wxMjA3fDB8MHxzZWFyY2h8Mnx8bXVzaWN8ZW58MHx8MHx8fDA%3D",
       uploadedBy: req.user._id,
     });
